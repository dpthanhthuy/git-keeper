# Copyright 2016 Nathan Sommer and Ben Coleman
#
# This program is free software: you can redistribute it and/or modify
# it under the terms of the GNU General Public License as published by
# the Free Software Foundation, either version 3 of the License, or
# (at your option) any later version.
#
# This program is distributed in the hope that it will be useful,
# but WITHOUT ANY WARRANTY; without even the implied warranty of
# MERCHANTABILITY or FITNESS FOR A PARTICULAR PURPOSE.  See the
# GNU General Public License for more details.
#
# You should have received a copy of the GNU General Public License
# along with this program.  If not, see <http://www.gnu.org/licenses/>.


"""Provides functionality related to assignments on the server."""


import os
from tempfile import TemporaryDirectory

from pkg_resources import resource_exists, resource_string, ResolutionError, \
    ExtractionError

from gkeepcore.git_commands import git_init_bare, git_init, git_add_all, \
    git_commit, git_push
from gkeepcore.gkeep_exception import GkeepException
from gkeepcore.path_utils import parse_faculty_assignment_path, \
    user_home_dir, faculty_class_dir_path, student_assignment_repo_path, \
    student_class_dir_path
from gkeepcore.shell_command import CommandError
from gkeepcore.system_commands import cp, chmod, mkdir, sudo_chown, rm
from gkeepserver.email_sender_thread import email_sender
from gkeepserver.server_configuration import config
from gkeepserver.server_email import Email, EmailException


class StudentAssignmentError(GkeepException):
    """Raised if anything goes wrong with a student assignment."""
    pass


class AssignmentDirectoryError(GkeepException):
    """
    Raised if any of the required items in the assignment directory do not
    exist.
    """
    def __init__(self, path):
        Exception.__init__(self, '{0} does not exist'.format(path))


class AssignmentDirectory:
    """
    Stores the paths to everything in an assignment directory on the server.

    Constructor raises AssignmentDirectoryError if any of the required paths do
    not exist.

    Public attributes:

        path - path to the assignment directory
        published_flag_path - path to published flag
        class_name - name of the class
        assignment_name - name of the assignment
        email_path - path to email.txt
        base_code_repo_path - path to the base code repository
        reports_repo_path - path to the reports repository
        tests_path - path to the tests directory
        action_sh_path - path to action.sh
    """

    def __init__(self, path, check=True):
        """
        Assign attributes based on path.

        Raises AssignmentDirectoryError if check is True and any required
        paths do not exist.

        :param path: path to the assignment directory
        :param check: whether or not to check if everything exists
        """
        self.path = path
        self.published_flag_path = os.path.join(self.path, 'published')
        self.email_path = os.path.join(self.path, 'email.txt')
        self.base_code_repo_path = os.path.join(self.path, 'base_code.git')
        self.reports_repo_path = os.path.join(self.path, 'reports.git')
        self.tests_path = os.path.join(self.path, 'tests')
        self.action_sh_path = os.path.join(self.tests_path, 'action.sh')

        path_info = parse_faculty_assignment_path(path)

        if path_info is None:
            self.class_name = None
            self.assignment_name = None
        else:
            self.class_name, self.assignment_name = path_info

        if check:
            self.check()

    def check(self):
        """
        Ensure everything is in place in the assignment directory.

        Raise AssignmentDirectoryError if check fails.
        """

        if self.class_name is None or self.assignment_name is None:
            error = '{0} is not a valid assignment path'.format(self.path)
            raise AssignmentDirectoryError(error)

        # ensure all required directories exist
        for dir_path in (self.path, self.base_code_repo_path,
                         self.reports_repo_path, self.tests_path):
            if not os.path.isdir(dir_path):
                raise AssignmentDirectoryError(dir_path)

        # ensure all required files exist
        for file_path in (self.email_path, self.action_sh_path):
            if not os.path.isfile(file_path):
                raise AssignmentDirectoryError(file_path)

    def is_published(self):
        """
        Determine if the assignment has been published.

        :return: True if the assignment has bee published, False otherwise
        """

        return os.path.isfile(self.published_flag_path)


def get_class_assignment_dirs(faculty_username: str, class_name: str) -> list:
    """
    Get all the valid assignment directories from a class.

    :param faculty_username: faculty who owns the class
    :param class_name: name of the class
    :return: list of AssignmentDirectory objects
    """
    class_path = faculty_class_dir_path(class_name,
                                        user_home_dir(faculty_username))

    assignment_dirs = []

    if not os.path.isdir(class_path):
        return assignment_dirs

    for item in os.listdir(class_path):
        path = os.path.join(class_path, item)

        try:
            assignment_dir = AssignmentDirectory(path)
            assignment_dirs.append(assignment_dir)
        except AssignmentDirectoryError:
            pass

    return assignment_dirs


def get_class_assignment_names(faculty_username: str, class_name: str) -> list:
    """
    Get all the assignment names from a class.

    :param faculty_username: faculty who owns the class
    :param class_name: name of the class
    :return: list of assignment names
    """

    assignment_names = []

    for assignment_path in get_class_assignment_dirs(faculty_username,
                                                     class_name):
        assignment_name = os.path.basename(assignment_path)
        assignment_names.append(assignment_name)

    return assignment_names


def create_base_code_repo(assignment_dir: AssignmentDirectory,
                          base_code_path: str):
    """
    Create a bare repository in an assignment directory which contains the
    base code for an assignment and a post-receive hook script for triggering
    tests.

    Raises an AssignmentDirectoryError if anything goes wrong.

    :param assignment_dir: AssignmentDir object representing the assignment
     directory
    :param base_code_path: path to the directory which contains the base code
    """

    # temporary directory in which to create a git repository from
    # base_code
    base_code_tempdir = TemporaryDirectory()

    # copy base_code to the temporary directory
    try:
        cp(base_code_path, base_code_tempdir.name, recursive=True)
    except CommandError as e:
        error = ('Error copying base code to a temporary directory: {0}'
                 .format(str(e)))
        raise AssignmentDirectoryError(error)

    base_code_temp_path = os.path.join(base_code_tempdir.name,
                                       'base_code')

    try:
        # initialize bare repository
        mkdir(assignment_dir.base_code_repo_path)
        git_init_bare(assignment_dir.base_code_repo_path)

        # initialize base code repository in upload directory
        git_init(base_code_temp_path)
        git_add_all(base_code_temp_path)
        git_commit(base_code_temp_path, 'Initial commit')

        # push base code into bare repo
        git_push(base_code_temp_path,
                 assignment_dir.base_code_repo_path)

        # put the post-receive git hook script in place
        post_receive_script_path =\
            os.path.join(assignment_dir.base_code_repo_path,
                         'hooks', 'post-receive')
        write_post_receive_script(post_receive_script_path)
        chmod(post_receive_script_path, '750')
    except GkeepException as e:
        error = 'error building base code repository: {0}'.format(str(e))
        raise AssignmentDirectoryError(error)


def copy_email_txt_file(assignment_dir: AssignmentDirectory,
                        email_txt_path: str):
    """
    Copy email.txt into an assignment directory.

    :param assignment_dir: AssignmentDirectory to copy into
    :param email_txt_path: path to email.txt
    """
    cp(email_txt_path, assignment_dir.path, sudo=True)


def copy_tests_dir(assignment_dir: AssignmentDirectory, tests_path: str):
    """
    Copy tests folder into an assignment directory.

    :param assignment_dir: AssignmentDirectory to copy into
    :param tests_path: path to tests directory
    """
    cp(tests_path, assignment_dir.tests_path, recursive=True, sudo=True)


def remove_student_assignment(assignment_dir: AssignmentDirectory,
                              student, faculty_username: str):
    """
    Remove a student's bare repository for an assignment.

    :param assignment_dir: object representing the faculty's assignment
     directory
    :param student: Student object representing the student
    :param faculty_username: username of the faculty who owns the class
    """

    # path to the student's bare repository for this assignment
    assignment_repo_path = \
        student_assignment_repo_path(student.username, faculty_username,
                                     assignment_dir.class_name,
                                     assignment_dir.assignment_name)

    # the repo should exist
    if not os.path.isdir(assignment_repo_path):
        error = '{0} does not exist'.format(assignment_repo_path)
        raise StudentAssignmentError(error)

    # remove the directory
    try:
        rm(assignment_repo_path, recursive=True, sudo=True)
    except CommandError as e:
        raise StudentAssignmentError(e)


def setup_student_assignment(assignment_dir: AssignmentDirectory,
                             student, faculty_username: str):
    """
    Setup the bare repository that a student will clone and push to for an
    assignment and email the student.

    Raises StudentAssignmentError if anything goes wrong.

    :param assignment_dir: object representing the directory
    :param student: Student object representing the student
    :param faculty_username: username of the faculty who owns the class
    """

    home_dir = user_home_dir(student.username)

    # path to the student's directory containing the class that this assignment
    # belongs to
    class_path = student_class_dir_path(faculty_username,
                                        assignment_dir.class_name, home_dir)

    # path to the student's bare repository for this assignment
    assignment_repo_path = \
<<<<<<< HEAD
        student_assignment_repo_path(faculty_username, assignment_dir.class_name,
=======
        student_assignment_repo_path(faculty_username,
                                     assignment_dir.class_name,
>>>>>>> 5adf2fae
                                     assignment_dir.assignment_name, home_dir)

    # the repo should not already exist
    if os.path.isdir(assignment_repo_path):
        error = '{0} already exists'.format(assignment_repo_path)
        raise StudentAssignmentError(error)

    # make the class directory if it does not exist
    if not os.path.isdir(class_path):
        try:
            mkdir(class_path, sudo=True)
            sudo_chown(class_path, student.username, config.keeper_group)
        except OSError as e:
            error = 'error creating {0}: {1}'.format(assignment_repo_path,
                                                     str(e))
            raise StudentAssignmentError(error)

    # copy the base code repo from the faculty's home directory
    try:
        cp(assignment_dir.base_code_repo_path, assignment_repo_path,
           recursive=True, sudo=True)
    except GkeepException as e:
        error = ('error copying {0} to {1}: {2}'
                 .format(assignment_dir.base_code_repo_path,
                         assignment_repo_path, str(e)))
        raise StudentAssignmentError(error)

    # set permissions on the assignment repo
    try:
        chmod(assignment_repo_path, '750', sudo=True)
        sudo_chown(assignment_repo_path, student.username,
                   config.keeper_group, recursive=True)
    except CommandError as e:
        error = ('error setting permissions on {0}: {1}'
                 .format(assignment_repo_path, str(e)))
        raise StudentAssignmentError(error)

    email_subject = ('[{0}] New assignment: {1}'
                     .format(assignment_dir.class_name,
                             assignment_dir.assignment_name))

    # build the clone URL for the assignment
    clone_url = '{0}@{1}:{2}'.format(student.username,
                                     config.hostname,
                                     assignment_repo_path)

    # read email.txt to get the customizable part of the email body
    try:
        with open(assignment_dir.email_path) as f:
            email_body = f.read()
    except OSError as e:
        error = 'error reading {0}: {1}'.format(assignment_dir.email_path,
                                                str(e))
        raise StudentAssignmentError(error)

    # clone URL followed by email.txt contents
    email_body = 'Clone URL:\n{0}\n\n'.format(clone_url, email_body)

    # build the email
    try:
        email = Email(student.email_address, email_subject, email_body)
    except EmailException as e:
        raise StudentAssignmentError(e)

    # enqueue the email for sending
    email_sender.enqueue(email)


def write_post_receive_script(dest_path: str):
    """
    Write the contents of data/post-receive to a file.

    This will overwrite an existing file.

    Raises PostReceiveScriptError on any errors.

    :param dest_path: path to write to
    """
    if not resource_exists('gkeepserver', 'data/post-receive'):
        raise StudentAssignmentError('post-receive script does not exist')

    try:
        script_text = resource_string('gkeepserver', 'data/post-receive')
        script_text = script_text.decode()
    except (ResolutionError, ExtractionError, UnicodeDecodeError):
        raise StudentAssignmentError('error reading post-receive script data')

    try:
        with open(dest_path, 'w') as f:
            f.write(script_text)
    except OSError as e:
        error = 'error writing {0}: {1}'.format(dest_path, str(e))
        raise StudentAssignmentError(error)<|MERGE_RESOLUTION|>--- conflicted
+++ resolved
@@ -304,12 +304,8 @@
 
     # path to the student's bare repository for this assignment
     assignment_repo_path = \
-<<<<<<< HEAD
-        student_assignment_repo_path(faculty_username, assignment_dir.class_name,
-=======
         student_assignment_repo_path(faculty_username,
                                      assignment_dir.class_name,
->>>>>>> 5adf2fae
                                      assignment_dir.assignment_name, home_dir)
 
     # the repo should not already exist
