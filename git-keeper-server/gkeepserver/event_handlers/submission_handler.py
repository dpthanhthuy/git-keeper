--- conflicted
+++ resolved
@@ -65,8 +65,6 @@
                                                       faculty_home_dir)
         assignment_directory = AssignmentDirectory(assignment_path)
 
-        reports_repo_path = assignment_directory.reports_repo_path
-
         reader = LocalCSVReader(class_student_csv_path(self._class_name,
                                                        faculty_home_dir))
 
@@ -79,13 +77,8 @@
             student = student_from_username(self._student_username, reader)
 
         submission = Submission(student, self._submission_repo_path,
-<<<<<<< HEAD
-                                self._commit_hash, tests_path,
-                                reports_repo_path, self._faculty_username,
-=======
-                                assignment_directory, self._faculty_username,
->>>>>>> 0400715d
-                                faculty_email)
+                                self._commit_hash, assignment_directory,
+                                self._faculty_username, faculty_email)
 
         new_submission_queue.put(submission)
 
